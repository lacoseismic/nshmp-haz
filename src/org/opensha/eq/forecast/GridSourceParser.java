--- conflicted
+++ resolved
@@ -98,15 +98,9 @@
 				}
 				break;
 				
-<<<<<<< HEAD
-			case SOURCE_PROPERTIES:
-				sourceBuilder.depthMap(stringToValueValueWeightMap(atts.getValue("depthMap")));
-				sourceBuilder.mechs(stringToEnumWeightMap(atts.getValue("mechs"), FocalMech.class));
-=======
 			case MAG_FREQ_DIST_REF:
 				mfdHelper = MFD_Helper.create();
 				parsingDefaultMFDs = true;
->>>>>>> dceb93b3
 				break;
 				
 			case MAG_FREQ_DIST:
